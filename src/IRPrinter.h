--- conflicted
+++ resolved
@@ -28,14 +28,12 @@
  * human-readable form */
 EXPORT std::ostream &operator<<(std::ostream &stream, const Type &);
 
-<<<<<<< HEAD
 /** Emit a halide Module on an output stream (such as std::cout) in a
  * human-readable form */
 EXPORT std::ostream &operator<<(std::ostream &stream, const Module &);
-=======
+
 /** Emit a halide device api type in a human readable form */
 std::ostream &operator<<(std::ostream &stream, const DeviceAPI &);
->>>>>>> fef1add8
 
 namespace Internal {
 
