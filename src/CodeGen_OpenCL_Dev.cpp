#include <sstream>
#include <algorithm>

#include "CodeGen_OpenCL_Dev.h"
#include "CodeGen_Internal.h"
#include "Debug.h"
#include "IROperator.h"
#include "IRMutator.h"

namespace Halide {
namespace Internal {

using std::ostringstream;
using std::string;
using std::vector;
using std::sort;

static ostringstream nil;

// OpenCL doesn't support vectors of bools, this mutator rewrites IR
// to use signed integer vectors instead. This means that all logical
// ops are re-written to be bitwise ops. This then requires that
// condition of select nodes be converted back to boolean (by
// comparing the rewritten expression with zero). The OpenCL C codegen
// then just omits (via peepholing) the extra conversion ops (casts,
// NE with zero, etc.) because OpenCL C's ops return/consume the types
// these conversions produce.
class EliminateBoolVectors : public IRMutator {
private:
    using IRMutator::visit;

    template <typename T>
    void visit_comparison(const T* op) {
        Expr a = mutate(op->a);
        Expr b = mutate(op->b);
        Type t = a.type();

        // Ensure both a and b have the same type (if this is a vector
        // comparison). This should only be necessary if the operands are
        // integer vectors (promoted from bool vectors).
        if (t.width > 1 && t.bits != b.type().bits) {
            internal_assert(t.code == Type::Int && b.type().code == Type::Int);

            t.bits = std::max(t.bits, b.type().bits);
            if (t != a.type()) {
                a = Cast::make(t, a);
            }
            if (t != b.type()) {
                b = Cast::make(t, b);
            }
        }

        if (!a.same_as(op->a) || !b.same_as(op->b)) {
            expr = T::make(a, b);
        } else {
            expr = op;
        }

        if (t.width > 1) {
            // To represent bool vectors, OpenCL uses vectors of signed
            // integers with the same width as the types being compared.
            t.code = Type::Int;
            expr = Cast::make(t, expr);
        }
    }

    void visit(const EQ *op) { visit_comparison(op); }
    void visit(const NE *op) { visit_comparison(op); }
    void visit(const LT *op) { visit_comparison(op); }
    void visit(const LE *op) { visit_comparison(op); }
    void visit(const GT *op) { visit_comparison(op); }
    void visit(const GE *op) { visit_comparison(op); }

    template <typename T>
    void visit_logical_binop(const T* op, const std::string& bitwise_op) {
        Expr a = mutate(op->a);
        Expr b = mutate(op->b);

        Type ta = a.type();
        Type tb = b.type();
        if (ta.width > 1) {
            // Ensure that both a and b have the same type.
            Type t = ta;
            t.bits = std::max(ta.bits, tb.bits);
            if (t != a.type()) {
                a = Cast::make(t, a);
            }
            if (t != b.type()) {
                b = Cast::make(t, b);
            }
            // Replace logical operation with bitwise operation.
            expr = Call::make(t, bitwise_op, {a, b}, Call::Intrinsic);
        } else if (!a.same_as(op->a) || !b.same_as(op->b)) {
            expr = T::make(a, b);
        } else {
            expr = op;
        }
    }

    void visit(const Or *op) {
        visit_logical_binop(op, Call::bitwise_or);
    }

    void visit(const And *op) {
        visit_logical_binop(op, Call::bitwise_and);
    }

    void visit(const Not *op) {
        Expr a = mutate(op->a);
        if (a.type().width > 1) {
            // Replace logical operation with bitwise operation.
            expr = Call::make(a.type(), Call::bitwise_not, {a}, Call::Intrinsic);
        } else if (!a.same_as(op->a)) {
            expr = Not::make(a);
        } else {
            expr = op;
        }
    }

    void visit(const Select *op) {
        Expr cond = mutate(op->condition);
        Expr true_value = mutate(op->true_value);
        Expr false_value = mutate(op->false_value);
        Type cond_ty = cond.type();
        if (cond_ty.width > 1) {
            // If the condition is a vector, it should be a vector of
            // ints, so rewrite it to compare to 0.
            internal_assert(cond_ty.code == Type::Int);

            // OpenCL's select function requires that all 3 operands
            // have the same width.
            internal_assert(true_value.type().bits == false_value.type().bits);
            if (true_value.type().bits != cond_ty.bits) {
                cond_ty.bits = true_value.type().bits;
                cond = Cast::make(cond_ty, cond);
            }

            // To make the Select op legal, convert it back to a
            // vector of bool by comparing with zero.
            expr = Select::make(NE::make(cond, make_zero(cond_ty)), true_value, false_value);
        } else if (!cond.same_as(op->condition) ||
                   !true_value.same_as(op->true_value) ||
                   !false_value.same_as(op->false_value)) {
            expr = Select::make(cond, true_value, false_value);
        } else {
            expr = op;
        }
    }

    void visit(const Broadcast *op) {
        Expr value = mutate(op->value);
        if (op->type.bits == 1) {
            expr = Broadcast::make(-Cast::make(Int(8), value), op->width);
        } else if (!value.same_as(op->value)) {
            expr = Broadcast::make(value, op->width);
        } else {
            expr = op;
        }
    }
};

Stmt eliminate_bool_vectors(Stmt s) {
    EliminateBoolVectors eliminator;
    return eliminator.mutate(s);
}

CodeGen_OpenCL_Dev::CodeGen_OpenCL_Dev(Target t) :
    clc(src_stream), target(t) {
}

string CodeGen_OpenCL_Dev::CodeGen_OpenCL_C::print_type(Type type) {
    ostringstream oss;
    if (type.is_float()) {
        if (type.bits == 16) {
            oss << "half";
        } else if (type.bits == 32) {
            oss << "float";
        } else if (type.bits == 64) {
            oss << "double";
        } else {
            user_error << "Can't represent a float with this many bits in OpenCL C: " << type << "\n";
        }

    } else {
        if (type.is_uint() && type.bits > 1) oss << 'u';
        switch (type.bits) {
        case 1:
            internal_assert(type.width == 1) << "Encountered vector of bool\n";
            oss << "bool";
            break;
        case 8:
            oss << "char";
            break;
        case 16:
            oss << "short";
            break;
        case 32:
            oss << "int";
            break;
        case 64:
            oss << "long";
            break;
        default:
            user_error << "Can't represent an integer with this many bits in OpenCL C: " << type << "\n";
        }
    }
    if (type.width != 1) {
        switch (type.width) {
        case 2:
        case 3:
        case 4:
        case 8:
        case 16:
            oss << type.width;
            break;
        default:
            user_error <<  "Unsupported vector width in OpenCL C: " << type << "\n";
        }
    }
    return oss.str();
}

string CodeGen_OpenCL_Dev::CodeGen_OpenCL_C::print_reinterpret(Type type, Expr e) {
    ostringstream oss;
    oss << "as_" << print_type(type) << "(" << print_expr(e) << ")";
    return oss.str();
}



namespace {
string simt_intrinsic(const string &name) {
    if (ends_with(name, ".__thread_id_x")) {
        return "get_local_id(0)";
    } else if (ends_with(name, ".__thread_id_y")) {
        return "get_local_id(1)";
    } else if (ends_with(name, ".__thread_id_z")) {
        return "get_local_id(2)";
    } else if (ends_with(name, ".__thread_id_w")) {
        return "get_local_id(3)";
    } else if (ends_with(name, ".__block_id_x")) {
        return "get_group_id(0)";
    } else if (ends_with(name, ".__block_id_y")) {
        return "get_group_id(1)";
    } else if (ends_with(name, ".__block_id_z")) {
        return "get_group_id(2)";
    } else if (ends_with(name, ".__block_id_w")) {
        return "get_group_id(3)";
    }
    internal_error << "simt_intrinsic called on bad variable name: " << name << "\n";
    return "";
}
}

<<<<<<< HEAD
void CodeGen_OpenCL_Dev::CodeGen_OpenCL_C::visit(const Div *op) {

    int bits;
    if (!op->type.is_float() && is_const_power_of_two_integer(op->b, &bits)) {
        visit_binop(op->type, op->a, bits, ">>");
    } else if (op->type.is_int()) {
        print_expr(Call::make(op->type, "sdiv_" + print_type(op->type), {op->a, op->b}, Call::Extern));
    } else {
        visit_binop(op->type, op->a, op->b, "/");
    }
}

void CodeGen_OpenCL_Dev::CodeGen_OpenCL_C::visit(const Mod *op) {
    if (op->type.is_int()) {
        print_expr(Call::make(op->type, "smod_" + print_type(op->type), {op->a, op->b}, Call::Extern));
    } else {
        visit_binop(op->type, op->a, op->b, "%");
    }
}

=======
>>>>>>> 1ee91aaf
void CodeGen_OpenCL_Dev::CodeGen_OpenCL_C::visit(const For *loop) {
    if (is_gpu_var(loop->name)) {
        internal_assert(loop->for_type == ForType::Parallel) << "kernel loop must be parallel\n";
        internal_assert(is_zero(loop->min));

        do_indent();
        stream << print_type(Int(32)) << " " << print_name(loop->name)
               << " = " << simt_intrinsic(loop->name) << ";\n";

        loop->body.accept(this);

    } else {
        user_assert(loop->for_type != ForType::Parallel) << "Cannot use parallel loops inside OpenCL kernel\n";
        CodeGen_C::visit(loop);
    }
}

void CodeGen_OpenCL_Dev::CodeGen_OpenCL_C::visit(const Ramp *op) {
    string id_base = print_expr(op->base);
    string id_stride = print_expr(op->stride);

    ostringstream rhs;
    rhs << id_base << " + " << id_stride << " * ("
        << print_type(op->type.vector_of(op->width)) << ")(0";
    // Note 0 written above.
    for (int i = 1; i < op->width; ++i) {
        rhs << ", " << i;
    }
    rhs << ")";
    print_assignment(op->type.vector_of(op->width), rhs.str());
}

void CodeGen_OpenCL_Dev::CodeGen_OpenCL_C::visit(const Broadcast *op) {
    string id_value = print_expr(op->value);

    print_assignment(op->type.vector_of(op->width), id_value);
}

namespace {
// Mapping of integer vector indices to OpenCL ".s" syntax.
const char * vector_elements = "0123456789ABCDEF";

// If e is a ramp expression with stride 1, return the base, otherwise undefined.
Expr is_ramp1(Expr e) {
    const Ramp *r = e.as<Ramp>();
    if (r == NULL) {
        return Expr();
    }

    const IntImm *i = r->stride.as<IntImm>();
    if (i != NULL && i->value == 1) {
        return r->base;
    }

    return Expr();
}
}


string CodeGen_OpenCL_Dev::CodeGen_OpenCL_C::get_memory_space(const string &buf) {
    return "__address_space_" + print_name(buf);
}

void CodeGen_OpenCL_Dev::CodeGen_OpenCL_C::visit(const Call *op) {
    if (op->call_type != Call::Intrinsic) {
        CodeGen_C::visit(op);
        return;
    }
    if (op->name == Call::interleave_vectors) {
        int op_width = op->type.width;
        internal_assert(op->args.size() > 0);
        int arg_width = op->args[0].type().width;
        if (op->args.size() == 1) {
            // 1 argument, just do a simple assignment
            internal_assert(op_width == arg_width);
            print_assignment(op->type, print_expr(op->args[0]));
        } else if (op->args.size() == 2) {
            // 2 arguments, set the .even to the first arg and the
            // .odd to the second arg
            internal_assert(op->args[1].type().width == arg_width);
            internal_assert(op_width / 2 == arg_width);
            string a1 = print_expr(op->args[0]);
            string a2 = print_expr(op->args[1]);
            id = unique_name('_');
            do_indent();
            stream << print_type(op->type) << " " << id << ";\n";
            do_indent();
            stream << id << ".even = " << a1 << ";\n";
            do_indent();
            stream << id << ".odd = " << a2 << ";\n";
        } else {
            // 3+ arguments, interleave via a vector literal
            // selecting the appropriate elements of the args
            int dest_width = op->type.width;
            internal_assert(dest_width <= 16);
            int num_args = op->args.size();
            vector<string> arg_exprs(num_args);
            for (int i = 0; i < num_args; i++) {
                internal_assert(op->args[i].type().width == arg_width);
                arg_exprs[i] = print_expr(op->args[i]);
            }
            internal_assert(num_args * arg_width >= dest_width);
            id = unique_name('_');
            do_indent();
            stream << print_type(op->type) << " " << id;
            stream << " = (" << print_type(op->type) << ")(";
            for (int i = 0; i < dest_width; i++) {
                int arg = i % num_args;
                int arg_idx = i / num_args;
                internal_assert(arg_idx <= arg_width);
                stream << arg_exprs[arg] << ".s" << vector_elements[arg_idx];
                if (i != dest_width - 1) {
                    stream << ", ";
                }
            }
            stream << ");\n";
        }
    } else {
        CodeGen_C::visit(op);
    }
}

void CodeGen_OpenCL_Dev::CodeGen_OpenCL_C::visit(const Load *op) {
    // If we're loading a contiguous ramp into a vector, use vload instead.
    Expr ramp_base = is_ramp1(op->index);
    if (ramp_base.defined()) {
        internal_assert(op->type.is_vector());
        string id_ramp_base = print_expr(ramp_base);

        ostringstream rhs;
        rhs << "vload" << op->type.width
            << "(0, (" << get_memory_space(op->name) << " "
            << print_type(op->type.element_of()) << "*)"
            << print_name(op->name) << " + " << id_ramp_base << ")";

        print_assignment(op->type, rhs.str());
        return;
    }

    string id_index = print_expr(op->index);

    // Get the rhs just for the cache.
    bool type_cast_needed = !(allocations.contains(op->name) &&
                              allocations.get(op->name).type == op->type);
    ostringstream rhs;
    if (type_cast_needed) {
        rhs << "((" << get_memory_space(op->name) << " "
            << print_type(op->type) << " *)"
            << print_name(op->name)
            << ")";
    } else {
        rhs << print_name(op->name);
    }
    rhs << "[" << id_index << "]";

    std::map<string, string>::iterator cached = cache.find(rhs.str());
    if (cached != cache.end()) {
        id = cached->second;
        return;
    }

    if (op->index.type().is_vector()) {
        // If index is a vector, gather vector elements.
        internal_assert(op->type.is_vector());

        id = "_" + unique_name('V');
        cache[rhs.str()] = id;

        do_indent();
        stream << print_type(op->type)
               << " " << id << ";\n";

        for (int i = 0; i < op->type.width; ++i) {
            do_indent();
            stream
                << id << ".s" << vector_elements[i]
                << " = ((" << get_memory_space(op->name) << " "
                << print_type(op->type.element_of()) << "*)"
                << print_name(op->name) << ")"
                << "[" << id_index << ".s" << vector_elements[i] << "];\n";
        }
    } else {
        print_assignment(op->type, rhs.str());
    }
}

void CodeGen_OpenCL_Dev::CodeGen_OpenCL_C::visit(const Store *op) {
    string id_value = print_expr(op->value);
    Type t = op->value.type();

    // If we're writing a contiguous ramp, use vstore instead.
    Expr ramp_base = is_ramp1(op->index);
    if (ramp_base.defined()) {
        internal_assert(op->value.type().is_vector());
        string id_ramp_base = print_expr(ramp_base);

        do_indent();
        stream << "vstore" << t.width << "("
               << id_value << ","
               << 0 << ", (" << get_memory_space(op->name) << " "
               << print_type(t.element_of()) << "*)"
               << print_name(op->name) << " + " << id_ramp_base
               << ");\n";

    } else if (op->index.type().is_vector()) {
        // If index is a vector, scatter vector elements.
        internal_assert(t.is_vector());

        string id_index = print_expr(op->index);

        for (int i = 0; i < t.width; ++i) {
            do_indent();
            stream << "((" << get_memory_space(op->name) << " "
                   << print_type(t.element_of()) << " *)"
                   << print_name(op->name)
                   << ")["
                   << id_index << ".s" << vector_elements[i] << "] = "
                   << id_value << ".s" << vector_elements[i] << ";\n";
        }
    } else {
        bool type_cast_needed = !(allocations.contains(op->name) &&
                                  allocations.get(op->name).type == t);

        string id_index = print_expr(op->index);
        string id_value = print_expr(op->value);
        do_indent();

        if (type_cast_needed) {
            stream << "(("
                   << get_memory_space(op->name) << " "
                   << print_type(t)
                   << " *)"
                   << print_name(op->name)
                   << ")";
        } else {
            stream << print_name(op->name);
        }
        stream << "[" << id_index << "] = "
               << id_value << ";\n";
    }

    cache.clear();
}

namespace {
// OpenCL doesn't support vectors of bool, so we re-write them to use
// signed integers. Binary operators produce a signed integer of the
// same width as the two input types. This function generates the "bool"
// vector type, given an operand type.
Type vec_bool_to_int(Type result_type, Type input_type) {
    if (result_type.is_vector() && result_type.bits == 1) {
        result_type.code = Type::Int;
        result_type.bits = input_type.bits;
    }
    return result_type;
}
}

void CodeGen_OpenCL_Dev::CodeGen_OpenCL_C::visit(const EQ *op) {
    visit_binop(vec_bool_to_int(op->type, op->a.type()), op->a, op->b, "==");
}

void CodeGen_OpenCL_Dev::CodeGen_OpenCL_C::visit(const NE *op) {
    visit_binop(vec_bool_to_int(op->type, op->a.type()), op->a, op->b, "!=");
}

void CodeGen_OpenCL_Dev::CodeGen_OpenCL_C::visit(const LT *op) {
    visit_binop(vec_bool_to_int(op->type, op->a.type()), op->a, op->b, "<");
}

void CodeGen_OpenCL_Dev::CodeGen_OpenCL_C::visit(const LE *op) {
    visit_binop(vec_bool_to_int(op->type, op->a.type()), op->a, op->b, "<=");
}

void CodeGen_OpenCL_Dev::CodeGen_OpenCL_C::visit(const GT *op) {
    visit_binop(vec_bool_to_int(op->type, op->a.type()), op->a, op->b, ">");
}

void CodeGen_OpenCL_Dev::CodeGen_OpenCL_C::visit(const GE *op) {
    visit_binop(vec_bool_to_int(op->type, op->a.type()), op->a, op->b, ">=");
}

void CodeGen_OpenCL_Dev::CodeGen_OpenCL_C::visit(const Cast *op) {
    if (op->type.is_vector()) {
        print_assignment(op->type, "convert_" + print_type(op->type) + "(" + print_expr(op->value) + ")");
    } else {
        CodeGen_C::visit(op);
    }
}

void CodeGen_OpenCL_Dev::CodeGen_OpenCL_C::visit(const Select *op) {
    if (op->condition.type().is_vector()) {
        string true_val = print_expr(op->true_value);
        string false_val = print_expr(op->false_value);
        string cond = print_expr(op->condition);

        // Yes, you read this right. OpenCL's select function is declared
        // 'select(false_case, true_case, condition)'.
        ostringstream rhs;
        rhs << "select(" << false_val << ", " << true_val << ", " << cond << ")";
        print_assignment(op->type, rhs.str());
    } else {
        CodeGen_C::visit(op);
    }
}

void CodeGen_OpenCL_Dev::CodeGen_OpenCL_C::visit(const Allocate *op) {
    user_assert(!op->new_expr.defined()) << "Allocate node inside OpenCL kernel has custom new expression.\n" <<
        "(Memoization is not supported inside GPU kernels at present.)\n";

    if (op->name == "__shared") {
        // Already handled
        op->body.accept(this);
    } else {
        open_scope();

        debug(2) << "Allocate " << op->name << " on device\n";

        debug(3) << "Pushing allocation called " << op->name << " onto the symbol table\n";

        // Allocation is not a shared memory allocation, just make a local declaration.
        // It must have a constant size.
        int32_t size;
        bool is_constant = constant_allocation_size(op->extents, op->name, size);
        user_assert(is_constant)
            << "Allocation " << op->name << " has a dynamic size. "
            << "Only fixed-size allocations are supported on the gpu. "
            << "Try storing into shared memory instead.";

        do_indent();
        stream << print_type(op->type) << ' '
               << print_name(op->name) << "[" << size << "];\n";
        do_indent();
        stream << "#define " << get_memory_space(op->name) << " __private\n";

        Allocation alloc;
        alloc.type = op->type;
        allocations.push(op->name, alloc);

        op->body.accept(this);

        // Should have been freed internally
        internal_assert(!allocations.contains(op->name));

        close_scope("alloc " + print_name(op->name));
    }
}

void CodeGen_OpenCL_Dev::CodeGen_OpenCL_C::visit(const Free *op) {
    if (op->name == "__shared") {
        return;
    } else {
        // Should have been freed internally
        internal_assert(allocations.contains(op->name));
        allocations.pop(op->name);
        do_indent();
        stream << "#undef " << get_memory_space(op->name) << "\n";
    }
}


void CodeGen_OpenCL_Dev::add_kernel(Stmt s,
                                    const string &name,
                                    const vector<GPU_Argument> &args) {
    debug(2) << "CodeGen_OpenCL_Dev::compile " << name << "\n";

    // TODO: do we have to uniquify these names, or can we trust that they are safe?
    cur_kernel_name = name;
    clc.add_kernel(s, name, args);
}

namespace {
struct BufferSize {
    string name;
    size_t size;

    BufferSize() : size(0) {}
    BufferSize(string name, size_t size) : name(name), size(size) {}

    bool operator < (const BufferSize &r) const {
        return size < r.size;
    }
};
}

void CodeGen_OpenCL_Dev::CodeGen_OpenCL_C::add_kernel(Stmt s,
                                                      const string &name,
                                                      const vector<GPU_Argument> &args) {

    debug(2) << "Adding OpenCL kernel " << name << "\n";

    debug(2) << "Eliminating bool vectors\n";
    s = eliminate_bool_vectors(s);
    debug(2) << "After eliminating bool vectors:\n" << s << "\n";

    // Figure out which arguments should be passed in __constant.
    // Such arguments should be:
    // - not written to,
    // - loads are block-uniform,
    // - constant size,
    // - and all allocations together should be less than the max constant
    //   buffer size given by CL_DEVICE_MAX_CONSTANT_BUFFER_SIZE.
    // The last condition is handled via the preprocessor in the kernel
    // declaration.
    vector<BufferSize> constants;
    for (size_t i = 0; i < args.size(); i++) {
        if (args[i].is_buffer &&
            CodeGen_GPU_Dev::is_buffer_constant(s, args[i].name) &&
            args[i].size > 0) {
            constants.push_back(BufferSize(args[i].name, args[i].size));
        }
    }

    // Sort the constant candidates from smallest to largest. This will put
    // as many of the constant allocations in __constant as possible.
    // Ideally, we would prioritize constant buffers by how frequently they
    // are accessed.
    sort(constants.begin(), constants.end());

    // Compute the cumulative sum of the constants.
    for (size_t i = 1; i < constants.size(); i++) {
        constants[i].size += constants[i - 1].size;
    }

    // Create preprocessor replacements for the address spaces of all our buffers.
    stream << "// Address spaces for " << name << "\n";
    for (size_t i = 0; i < args.size(); i++) {
        if (args[i].is_buffer) {
            vector<BufferSize>::iterator constant = constants.begin();
            while (constant != constants.end() &&
                   constant->name != args[i].name) {
                constant++;
            }

            if (constant != constants.end()) {
                stream << "#if " << constant->size << " < MAX_CONSTANT_BUFFER_SIZE && "
                       << constant - constants.begin() << " < MAX_CONSTANT_ARGS\n";
                stream << "#define " << get_memory_space(args[i].name) << " __constant\n";
                stream << "#else\n";
                stream << "#define " << get_memory_space(args[i].name) << " __global\n";
                stream << "#endif\n";
            } else {
                stream << "#define " << get_memory_space(args[i].name) << " __global\n";
            }
        }
    }

    // Emit the function prototype
    stream << "__kernel void " << name << "(\n";
    for (size_t i = 0; i < args.size(); i++) {
        if (args[i].is_buffer) {
            stream << " " << get_memory_space(args[i].name) << " ";
            if (!args[i].write) stream << "const ";
            stream << print_type(args[i].type) << " *"
                   << print_name(args[i].name);
            Allocation alloc;
            alloc.type = args[i].type;
            allocations.push(args[i].name, alloc);
        } else {
            stream << " const "
                   << print_type(args[i].type)
                   << " "
                   << print_name(args[i].name);
        }

        if (i < args.size()-1) stream << ",\n";
    }
    stream << ",\n" << " __address_space___shared int16* __shared";

    stream << ")\n";

    open_scope();
    print(s);
    close_scope("kernel " + name);

    for (size_t i = 0; i < args.size(); i++) {
        // Remove buffer arguments from allocation scope
        if (args[i].is_buffer) {
            allocations.pop(args[i].name);
        }
    }

    // Undef all the buffer address spaces, in case they're different in another kernel.
    for (size_t i = 0; i < args.size(); i++) {
        if (args[i].is_buffer) {
            stream << "#undef " << get_memory_space(args[i].name) << "\n";
        }
    }
}

void CodeGen_OpenCL_Dev::init_module() {
    debug(2) << "OpenCL device codegen init_module\n";

    // wipe the internal kernel source
    src_stream.str("");
    src_stream.clear();

    // This identifies the program as OpenCL C (as opposed to SPIR).
    src_stream << "/*OpenCL C*/\n";

    src_stream << "#pragma OPENCL FP_CONTRACT ON\n";

    // Write out the Halide math functions.
    src_stream << "float float_from_bits(unsigned int x) {return as_float(x);}\n"
               << "float nan_f32() { return NAN; }\n"
               << "float neg_inf_f32() { return -INFINITY; }\n"
               << "float inf_f32() { return INFINITY; }\n"
               << "#define sqrt_f32 sqrt \n"
               << "#define sin_f32 sin \n"
               << "#define cos_f32 cos \n"
               << "#define exp_f32 exp \n"
               << "#define log_f32 log \n"
               << "#define abs_f32 fabs \n"
               << "#define floor_f32 floor \n"
               << "#define ceil_f32 ceil \n"
               << "#define round_f32 round \n"
               << "#define trunc_f32 trunc \n"
               << "#define pow_f32 pow\n"
               << "#define asin_f32 asin \n"
               << "#define acos_f32 acos \n"
               << "#define tan_f32 tan \n"
               << "#define atan_f32 atan \n"
               << "#define atan2_f32 atan2\n"
               << "#define sinh_f32 sinh \n"
               << "#define asinh_f32 asinh \n"
               << "#define cosh_f32 cosh \n"
               << "#define acosh_f32 acosh \n"
               << "#define tanh_f32 tanh \n"
               << "#define atanh_f32 atanh \n"
               << "#define fast_inverse_f32 native_recip \n"
               << "#define fast_inverse_sqrt_f32 native_rsqrt \n"
               << "int halide_gpu_thread_barrier() {\n"
               << "  barrier(CLK_LOCAL_MEM_FENCE);\n" // Halide only ever needs local memory fences.
               << "  return 0;\n"
               << "}\n";

    // __shared always has address space __local.
    src_stream << "#define __address_space___shared __local\n";

    if (target.has_feature(Target::CLDoubles)) {
        src_stream << "#pragma OPENCL EXTENSION cl_khr_fp64 : enable\n"
                   << "bool is_nan_f64(double x) {return x != x; }\n"
                   << "#define sqrt_f64 sqrt\n"
                   << "#define sin_f64 sin\n"
                   << "#define cos_f64 cos\n"
                   << "#define exp_f64 exp\n"
                   << "#define log_f64 log\n"
                   << "#define abs_f64 fabs\n"
                   << "#define floor_f64 floor\n"
                   << "#define ceil_f64 ceil\n"
                   << "#define round_f64 round\n"
                   << "#define trunc_f64 trunc\n"
                   << "#define pow_f64 pow\n"
                   << "#define asin_f64 asin\n"
                   << "#define acos_f64 acos\n"
                   << "#define tan_f64 tan\n"
                   << "#define atan_f64 atan\n"
                   << "#define atan2_f64 atan2\n"
                   << "#define sinh_f64 sinh\n"
                   << "#define asinh_f64 asinh\n"
                   << "#define cosh_f64 cosh\n"
                   << "#define acosh_f64 acosh\n"
                   << "#define tanh_f64 tanh\n"
                   << "#define atanh_f64 atanh\n";
    }

    src_stream << '\n';

    // Add at least one kernel to avoid errors on some implementations for functions
    // without any GPU schedules.
    src_stream << "__kernel void _at_least_one_kernel(int x) { }\n";

    cur_kernel_name = "";
}

vector<char> CodeGen_OpenCL_Dev::compile_to_src() {
    string str = src_stream.str();
    debug(1) << "OpenCL kernel:\n" << str << "\n";
    vector<char> buffer(str.begin(), str.end());
    buffer.push_back(0);
    return buffer;
}

string CodeGen_OpenCL_Dev::get_current_kernel_name() {
    return cur_kernel_name;
}

void CodeGen_OpenCL_Dev::dump() {
    std::cerr << src_stream.str() << std::endl;
}

std::string CodeGen_OpenCL_Dev::print_gpu_name(const std::string &name) {
    return name;
}

}}<|MERGE_RESOLUTION|>--- conflicted
+++ resolved
@@ -252,29 +252,6 @@
 }
 }
 
-<<<<<<< HEAD
-void CodeGen_OpenCL_Dev::CodeGen_OpenCL_C::visit(const Div *op) {
-
-    int bits;
-    if (!op->type.is_float() && is_const_power_of_two_integer(op->b, &bits)) {
-        visit_binop(op->type, op->a, bits, ">>");
-    } else if (op->type.is_int()) {
-        print_expr(Call::make(op->type, "sdiv_" + print_type(op->type), {op->a, op->b}, Call::Extern));
-    } else {
-        visit_binop(op->type, op->a, op->b, "/");
-    }
-}
-
-void CodeGen_OpenCL_Dev::CodeGen_OpenCL_C::visit(const Mod *op) {
-    if (op->type.is_int()) {
-        print_expr(Call::make(op->type, "smod_" + print_type(op->type), {op->a, op->b}, Call::Extern));
-    } else {
-        visit_binop(op->type, op->a, op->b, "%");
-    }
-}
-
-=======
->>>>>>> 1ee91aaf
 void CodeGen_OpenCL_Dev::CodeGen_OpenCL_C::visit(const For *loop) {
     if (is_gpu_var(loop->name)) {
         internal_assert(loop->for_type == ForType::Parallel) << "kernel loop must be parallel\n";
