--- conflicted
+++ resolved
@@ -549,11 +549,7 @@
     cl_context ctx;
     cl_command_queue q;
     err = halide_acquire_cl_context(user_context, &ctx, &q, false);
-<<<<<<< HEAD
-    if (err != 0 || !ctx) {
-=======
     if (err != 0) {
->>>>>>> 52532b9c
         return;
     }
 
