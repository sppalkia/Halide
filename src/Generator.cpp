--- conflicted
+++ resolved
@@ -48,26 +48,20 @@
 }
 
 int generate_filter_main(int argc, char **argv, std::ostream &cerr) {
-<<<<<<< HEAD
-    const char kUsage[] = "gengen [-g GENERATOR_NAME] [-f FUNCTION_NAME] [-o OUTPUT_DIR] [-test] [-help] [-list] "
-                          "[target=target-string] [generator_arg=value [...]]\n";
+    const char kUsage[] =
+        "gengen [-g GENERATOR_NAME] [-f FUNCTION_NAME] [-o OUTPUT_DIR] [-e [assembly],[stmt],[bitcode],[html]] "
+        "[-test] [-help] [-list] "
+        "[target=target-string] [generator_arg=value [...]]\n";
 
     std::map<std::string, std::string> flags_info = {{ "-f", "" },
                                                      { "-g", "" },
+                                                     { "-e", "" },
                                                      { "-o", "" }};
+
     std::map<std::string, bool> bool_flags_info = {{ "-test", false },
                                                    { "-help", false },
                                                    { "-list", false }};
     std::map<std::string, std::string> generator_args = {{ "target", "host" }};
-=======
-    const char kUsage[] = "gengen [-g GENERATOR_NAME] [-f FUNCTION_NAME] [-o OUTPUT_DIR] [-e EMIT_OPTIONS] "
-                          "target=target-string [generator_arg=value [...]]\n\n"
-                          "  -e  A comma separated list of optional files to emit. Accepted values are "
-                          "[assembly, bitcode, stmt, html]\n";
-
-    std::map<std::string, std::string> flags_info = { { "-f", "" }, { "-g", "" }, { "-o", "" }, { "-e", "" } };
-    std::map<std::string, std::string> generator_args;
->>>>>>> f62c81f2
 
     for (int i = 1; i < argc; ++i) {
         if (argv[i][0] != '-') {
@@ -150,6 +144,7 @@
         cerr << kUsage;
         return 1;
     }
+
     GeneratorBase::EmitOptions emit_options;
     std::vector<std::string> emit_flags = split_string(flags_info["-e"], ",");
     for (const std::string &opt : emit_flags) {
@@ -173,7 +168,6 @@
         cerr << kUsage;
         return 1;
     }
-<<<<<<< HEAD
 
     if (print_help) {
         cerr << "Generator: " << generator_name << "\n";
@@ -192,12 +186,9 @@
     }
 
     if (!output_dir.empty()) {
-        gen->emit_filter(output_dir, function_name);
-    }
-
-=======
-    gen->emit_filter(output_dir, function_name, function_name, emit_options);
->>>>>>> f62c81f2
+        gen->emit_filter(output_dir, function_name, function_name, emit_options);
+    }
+
     return 0;
 }
 
