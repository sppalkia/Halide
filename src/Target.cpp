#include <iostream>
#include <string>

#include "Target.h"
#include "Debug.h"
#include "Error.h"
#include "LLVM_Headers.h"
#include "Util.h"

namespace Halide {

using std::string;
using std::vector;

namespace {
#ifndef __arm__

#ifdef _MSC_VER
static void cpuid(int info[4], int infoType, int extra) {
    __cpuidex(info, infoType, extra);
}

#else
// CPU feature detection code taken from ispc
// (https://github.com/ispc/ispc/blob/master/builtins/dispatch.ll)

#ifdef _LP64
static void cpuid(int info[4], int infoType, int extra) {
    __asm__ __volatile__ (
        "cpuid                 \n\t"
        : "=a" (info[0]), "=b" (info[1]), "=c" (info[2]), "=d" (info[3])
        : "0" (infoType), "2" (extra));
}
#else
static void cpuid(int info[4], int infoType, int extra) {
    // We save %ebx in case it's the PIC register
    __asm__ __volatile__ (
        "mov{l}\t{%%}ebx, %1  \n\t"
        "cpuid                 \n\t"
        "xchg{l}\t{%%}ebx, %1  \n\t"
        : "=a" (info[0]), "=r" (info[1]), "=c" (info[2]), "=d" (info[3])
        : "0" (infoType), "2" (extra));
}
#endif
#endif
#endif
}

Target get_host_target() {
    Target::OS os = Target::OSUnknown;
    #ifdef __linux__
    os = Target::Linux;
    #endif
    #ifdef _MSC_VER
    os = Target::Windows;
    #endif
    #ifdef __APPLE__
    os = Target::OSX;
    #endif

    bool use_64_bits = (sizeof(size_t) == 8);
    int bits = use_64_bits ? 64 : 32;

    #if __mips__ || __mips || __MIPS__
    Target::Arch arch = Target::MIPS;
    return Target(os, arch, bits);
    #else
    #ifdef __arm__
    Target::Arch arch = Target::ARM;
    return Target(os, arch, bits);
    #else

    Target::Arch arch = Target::X86;

    int info[4];
    cpuid(info, 1, 0);
    bool have_sse41 = info[2] & (1 << 19);
    bool have_sse2 = info[3] & (1 << 26);
    bool have_avx = info[2] & (1 << 28);
    bool have_f16c = info[2] & (1 << 29);
    bool have_rdrand = info[2] & (1 << 30);
    bool have_fma = info[2] & (1 << 12);

    user_assert(have_sse2)
        << "The x86 backend assumes at least sse2 support. This machine does not appear to have sse2.\n"
        << "cpuid returned: "
        << std::hex << info[0]
        << ", " << info[1]
        << ", " << info[2]
        << ", " << info[3]
        << std::dec << "\n";

    std::vector<Target::Feature> initial_features;
    if (have_sse41) initial_features.push_back(Target::SSE41);
    if (have_avx)   initial_features.push_back(Target::AVX);
    if (have_f16c)  initial_features.push_back(Target::F16C);
    if (have_fma)   initial_features.push_back(Target::FMA);

    if (use_64_bits && have_avx && have_f16c && have_rdrand) {
        // So far, so good.  AVX2?
        // Call cpuid with eax=7, ecx=0
        int info2[4];
        cpuid(info2, 7, 0);
        bool have_avx2 = info[1] & (1 << 5);
        if (have_avx2) {
            initial_features.push_back(Target::AVX2);
        }
    }

    return Target(os, arch, bits, initial_features);
#endif
#endif
}

namespace {
string get_env(const char *name) {
#ifdef _WIN32
    char buf[128];
    size_t read = 0;
    getenv_s(&read, buf, name);
    if (read) {
        return string(buf);
    } else {
        return "";
    }
#else
    char *buf = getenv(name);
    if (buf) {
        return string(buf);
    } else {
        return "";
    }
#endif
}

const std::map<std::string, Target::OS> os_name_map = {
    {"os_unknown", Target::OSUnknown},
    {"linux", Target::Linux},
    {"windows", Target::Windows},
    {"osx", Target::OSX},
    {"android", Target::Android},
    {"ios", Target::IOS},
    {"nacl", Target::NaCl},
};

bool lookup_os(const std::string &tok, Target::OS &result) {
    auto os_iter = os_name_map.find(tok);
    if (os_iter != os_name_map.end()) {
        result = os_iter->second;
        return true;
    }
    return false;
}

const std::map<std::string, Target::Arch> arch_name_map = {
    {"arch_unknown", Target::ArchUnknown},
    {"x86", Target::X86},
    {"arm", Target::ARM},
    {"pnacl", Target::PNaCl},
    {"mips", Target::MIPS},
};

bool lookup_arch(const std::string &tok, Target::Arch &result) {
    auto arch_iter = arch_name_map.find(tok);
    if (arch_iter != arch_name_map.end()) {
        result = arch_iter->second;
        return true;
    }
    return false;
}

const std::map<std::string, Target::Feature> feature_name_map = {
    {"jit", Target::JIT},
    {"debug", Target::Debug},
    {"no_asserts", Target::NoAsserts},
    {"no_bounds_query", Target::NoBoundsQuery},
    {"sse41", Target::SSE41},
    {"avx", Target::AVX},
    {"avx2", Target::AVX2},
    {"fma", Target::FMA},
    {"fma4", Target::FMA4},
    {"f16c", Target::F16C},
    {"armv7s", Target::ARMv7s},
    {"no_neon", Target::NoNEON},
    {"cuda", Target::CUDA},
    {"cuda_capability_30", Target::CUDACapability30},
    {"cuda_capability_32", Target::CUDACapability32},
    {"cuda_capability_35", Target::CUDACapability35},
    {"cuda_capability_50", Target::CUDACapability50},
    {"opencl", Target::OpenCL},
    {"cl_doubles", Target::CLDoubles},
    {"opengl", Target::OpenGL},
    {"openglcompute", Target::OpenGLCompute},
    {"renderscript", Target::Renderscript},
    {"user_context", Target::UserContext},
    {"register_metadata", Target::RegisterMetadata},
    {"matlab", Target::Matlab},
    {"profile", Target::Profile},
    {"no_runtime", Target::NoRuntime},
    {"metal", Target::Metal},
};

bool lookup_feature(const std::string &tok, Target::Feature &result) {
    auto feature_iter = feature_name_map.find(tok);
    if (feature_iter != feature_name_map.end()) {
        result = feature_iter->second;
        return true;
    }
    return false;
}

} // End anonymous namespace

Target get_target_from_environment() {
    string target = get_env("HL_TARGET");
    if (target.empty()) {
        return get_host_target();
    } else {
        return parse_target_string(target);
    }
}

Target get_jit_target_from_environment() {
    Target host = get_host_target();
    host.set_feature(Target::JIT);
    string target = get_env("HL_JIT_TARGET");
    if (target.empty()) {
        return host;
    } else {
        Target t = parse_target_string(target);
        t.set_feature(Target::JIT);
        user_assert(t.os == host.os && t.arch == host.arch && t.bits == host.bits)
            << "HL_JIT_TARGET must match the host OS, architecture, and bit width.\n"
            << "HL_JIT_TARGET was " << target << ". "
            << "Host is " << host.to_string() << ".\n";
        return t;
    }
}

Target parse_target_string(const std::string &target) {
    Target host = get_host_target();

    if (target.empty()) {
        // If nothing is specified, use the host target.
        return host;
    }

    // Default to the host OS and architecture.
    Target t;
    t.os = host.os;
    t.arch = host.arch;
    t.bits = host.bits;

    if (!t.merge_string(target)) {
        const char *separator = "";
        std::string architectures;
        for (auto const &arch_entry : arch_name_map) {
            architectures += separator + arch_entry.first;
            separator = ", ";
        }
        separator = "";
        std::string oses;
        for (auto os_entry : os_name_map) {
            oses += separator + os_entry.first;
            separator = ", ";
        }
        separator = "";
        // Format the features to go one feature over 70 characters per line,
        // assume the first line starts with "Features are ".
        int line_char_start = -(int)sizeof("Features are");
        std::string features;
        for (auto feature_entry : feature_name_map) {
            features += separator + feature_entry.first;
            if (features.length() - line_char_start > 70) {
                separator = "\n";
                line_char_start = features.length();
            } else {
                separator = ", ";
            }
        }
        user_error << "Did not understand HL_TARGET=" << target << "\n"
                   << "Expected format is arch-os-feature1-feature2-...\n"
                   << "Where arch is " << architectures << " .\n"
                   << "Os is " << oses << " .\n"
                   << "If arch or os are omitted, they default to the host.\n"
                   << "Features are " << features << " .\n"
                   << "HL_TARGET can also begin with \"host\", which sets the "
                   << "host's architecture, os, and feature set, with the "
                   << "exception of the GPU runtimes, which default to off.\n"
                   << "On this platform, the host target is: " << host.to_string() << "\n";
    }

    return t;
}

bool Target::merge_string(const std::string &target) {
    string rest = target;
    vector<string> tokens;
    size_t first_dash;
    while ((first_dash = rest.find('-')) != string::npos) {
        //Internal::debug(0) << first_dash << ", " << rest << "\n";
        tokens.push_back(rest.substr(0, first_dash));
        rest = rest.substr(first_dash + 1);
    }
    tokens.push_back(rest);

    bool os_specified = false, arch_specified = false, bits_specified = false;

    for (size_t i = 0; i < tokens.size(); i++) {
        const string &tok = tokens[i];
        Target::Feature feature;

        if (tok == "host") {
            if (i > 0) {
                // "host" is now only allowed as the first token.
                return false;
            }
            *this = get_host_target();
<<<<<<< HEAD
            is_os = true;
            is_arch = true;
            is_bits = true;
        } else if (tok == "jit") {
            set_feature(Target::JIT);
        } else if (tok == "sse41") {
            set_feature(Target::SSE41);
        } else if (tok == "avx") {
            set_features({Target::SSE41, Target::AVX});
        } else if (tok == "avx2") {
            set_features({Target::SSE41, Target::AVX, Target::AVX2});
        } else if (tok == "armv7s") {
            set_feature(Target::ARMv7s);
        } else if (tok == "no_neon") {
            set_feature(Target::NoNEON);
        } else if (tok == "cuda") {
            set_feature(Target::CUDA);
        } else if (tok == "ptx") {
            user_error << "The 'ptx' target feature flag is deprecated, use 'cuda' instead\n";
        } else if (tok == "cuda_capability_30") {
            set_features({Target::CUDA, Target::CUDACapability30});
        } else if (tok == "cuda_capability_32") {
            set_features({Target::CUDA, Target::CUDACapability32});
        } else if (tok == "cuda_capability_35") {
            set_features({Target::CUDA, Target::CUDACapability35});
        } else if (tok == "cuda_capability_50") {
            set_features({Target::CUDA, Target::CUDACapability50});
        } else if (tok == "opencl") {
            set_feature(Target::OpenCL);
        } else if (tok == "metal") {
            set_feature(Target::Metal);
        } else if (tok == "debug" || tok == "gpu_debug") {
            set_feature(Target::Debug);
        } else if (tok == "opengl") {
            set_feature(Target::OpenGL);
        } else if (tok == "openglcompute") {
            set_feature(Target::OpenGLCompute);
        } else if (tok == "renderscript") {
            set_feature(Target::Renderscript);
        } else if (tok == "user_context") {
            set_feature(Target::UserContext);
        } else if (tok == "register_metadata") {
            set_feature(Target::RegisterMetadata);
        } else if (tok == "no_asserts") {
            set_feature(Target::NoAsserts);
        } else if (tok == "no_bounds_query") {
            set_feature(Target::NoBoundsQuery);
        } else if (tok == "cl_embedded") {
            set_feature(Target::CLEmbedded);
        } else if (tok == "cl_doubles" || tok == "cl_fp64") {
            set_feature(Target::CLfp64);
        } else if (tok == "cl_int64") {
            set_feature(Target::CLint64);
        } else if (tok == "fma") {
            set_features({Target::FMA, Target::SSE41, Target::AVX});
        } else if (tok == "fma4") {
            set_features({Target::FMA4, Target::SSE41, Target::AVX});
        } else if (tok == "f16c") {
            set_features({Target::F16C, Target::SSE41, Target::AVX});
        } else if (tok == "matlab") {
            set_feature(Target::Matlab);
        } else if (tok == "profile") {
            set_feature(Target::Profile);
        } else if (tok == "no_runtime") {
            set_feature(Target::NoRuntime);
        } else {
            return false;
        }

        if (is_os) {
            if (os_specified) {
=======
        } else if (tok == "32" || tok == "64") {
            if (bits_specified) {
>>>>>>> dab8ae4e
                return false;
            }
            bits_specified = true;
            bits = std::stoi(tok);
        } else if (lookup_arch(tok, arch)) {
            if (arch_specified) {
                return false;
            }
            arch_specified = true;
        } else if (lookup_os(tok, os)) {
            if (os_specified) {
                return false;
            }
            os_specified = true;
        } else if (lookup_feature(tok, feature)) {
            set_feature(feature);
        } else {
            return false;
        }
    }

    if (arch_specified && !bits_specified) {
        return false;
    }

    // If arch is PNaCl, require explicit setting of os and bits as well.
    if (arch_specified && arch == Target::PNaCl) {
        if (!os_specified || os != Target::NaCl) {
            return false;
        }
        if (!bits_specified || bits != 32) {
            return false;
        }
    }

    return true;
}

std::string Target::to_string() const {
<<<<<<< HEAD
    const char* const arch_names[] = {
        "arch_unknown", "x86", "arm", "pnacl", "mips"
    };
    const char* const os_names[] = {
        "os_unknown", "linux", "windows", "osx", "android", "ios", "nacl"
    };
    // The contents of this array must match Target::Features.
    const char* const feature_names[] = {
        "jit", "debug", "no_asserts", "no_bounds_query",
        "sse41", "avx", "avx2", "fma", "fma4", "f16c",
        "armv7s", "no_neon",
        "cuda", "cuda_capability_30", "cuda_capability_32", "cuda_capability_35", "cuda_capability_50",
        "opencl", "cl_embedded", "cl_fp64", "cl_int64",
        "opengl", "openglcompute", "renderscript",
        "user_context",
        "register_metadata",
        "matlab",
        "profile",
        "no_runtime",
        "metal"
    };
    internal_assert(sizeof(feature_names) / sizeof(feature_names[0]) == FeatureEnd);
    string result = string(arch_names[arch])
        + "-" + std::to_string(bits)
        + "-" + string(os_names[os]);
    for (size_t i = 0; i < FeatureEnd; ++i) {
        if (has_feature(static_cast<Feature>(i))) {
            result += "-" + string(feature_names[i]);
=======
    string result;
    for (auto const &arch_entry : arch_name_map) {
        if (arch_entry.second == arch) {
            result += arch_entry.first;
            break;
        }
    }
    result += "-" + std::to_string(bits);
    for (auto const &os_entry : os_name_map) {
        if (os_entry.second == os) {
            result += "-" + os_entry.first;
            break;
        }
    }
    for (auto const &feature_entry : feature_name_map) {
        if (has_feature(feature_entry.second)) {
            result += "-" + feature_entry.first;
>>>>>>> dab8ae4e
        }
    }
    return result;
}

namespace Internal{ 

EXPORT void target_test() {
    Target t;
    for (auto const &feature : feature_name_map) {
        t.set_feature(feature.second);
    }
    for (int i = 0; i < (int)(Target::FeatureEnd); i++) {
        internal_assert(t.has_feature((Target::Feature)i)) << "Feature " << i << " not in feature_names_map.\n";
    }
    std::cout << "Target test passed" << std::endl;
}


}

}<|MERGE_RESOLUTION|>--- conflicted
+++ resolved
@@ -182,13 +182,16 @@
     {"f16c", Target::F16C},
     {"armv7s", Target::ARMv7s},
     {"no_neon", Target::NoNEON},
+    {"cl_doubles", Target::CLfp64},
+    {"cl_embedded", Target::CLEmbedded},
+    {"cl_fp64", Target::CLfp64},
+    {"cl_int64", Target::CLint64},
     {"cuda", Target::CUDA},
     {"cuda_capability_30", Target::CUDACapability30},
     {"cuda_capability_32", Target::CUDACapability32},
     {"cuda_capability_35", Target::CUDACapability35},
     {"cuda_capability_50", Target::CUDACapability50},
     {"opencl", Target::OpenCL},
-    {"cl_doubles", Target::CLDoubles},
     {"opengl", Target::OpenGL},
     {"openglcompute", Target::OpenGLCompute},
     {"renderscript", Target::Renderscript},
@@ -316,82 +319,8 @@
                 return false;
             }
             *this = get_host_target();
-<<<<<<< HEAD
-            is_os = true;
-            is_arch = true;
-            is_bits = true;
-        } else if (tok == "jit") {
-            set_feature(Target::JIT);
-        } else if (tok == "sse41") {
-            set_feature(Target::SSE41);
-        } else if (tok == "avx") {
-            set_features({Target::SSE41, Target::AVX});
-        } else if (tok == "avx2") {
-            set_features({Target::SSE41, Target::AVX, Target::AVX2});
-        } else if (tok == "armv7s") {
-            set_feature(Target::ARMv7s);
-        } else if (tok == "no_neon") {
-            set_feature(Target::NoNEON);
-        } else if (tok == "cuda") {
-            set_feature(Target::CUDA);
-        } else if (tok == "ptx") {
-            user_error << "The 'ptx' target feature flag is deprecated, use 'cuda' instead\n";
-        } else if (tok == "cuda_capability_30") {
-            set_features({Target::CUDA, Target::CUDACapability30});
-        } else if (tok == "cuda_capability_32") {
-            set_features({Target::CUDA, Target::CUDACapability32});
-        } else if (tok == "cuda_capability_35") {
-            set_features({Target::CUDA, Target::CUDACapability35});
-        } else if (tok == "cuda_capability_50") {
-            set_features({Target::CUDA, Target::CUDACapability50});
-        } else if (tok == "opencl") {
-            set_feature(Target::OpenCL);
-        } else if (tok == "metal") {
-            set_feature(Target::Metal);
-        } else if (tok == "debug" || tok == "gpu_debug") {
-            set_feature(Target::Debug);
-        } else if (tok == "opengl") {
-            set_feature(Target::OpenGL);
-        } else if (tok == "openglcompute") {
-            set_feature(Target::OpenGLCompute);
-        } else if (tok == "renderscript") {
-            set_feature(Target::Renderscript);
-        } else if (tok == "user_context") {
-            set_feature(Target::UserContext);
-        } else if (tok == "register_metadata") {
-            set_feature(Target::RegisterMetadata);
-        } else if (tok == "no_asserts") {
-            set_feature(Target::NoAsserts);
-        } else if (tok == "no_bounds_query") {
-            set_feature(Target::NoBoundsQuery);
-        } else if (tok == "cl_embedded") {
-            set_feature(Target::CLEmbedded);
-        } else if (tok == "cl_doubles" || tok == "cl_fp64") {
-            set_feature(Target::CLfp64);
-        } else if (tok == "cl_int64") {
-            set_feature(Target::CLint64);
-        } else if (tok == "fma") {
-            set_features({Target::FMA, Target::SSE41, Target::AVX});
-        } else if (tok == "fma4") {
-            set_features({Target::FMA4, Target::SSE41, Target::AVX});
-        } else if (tok == "f16c") {
-            set_features({Target::F16C, Target::SSE41, Target::AVX});
-        } else if (tok == "matlab") {
-            set_feature(Target::Matlab);
-        } else if (tok == "profile") {
-            set_feature(Target::Profile);
-        } else if (tok == "no_runtime") {
-            set_feature(Target::NoRuntime);
-        } else {
-            return false;
-        }
-
-        if (is_os) {
-            if (os_specified) {
-=======
         } else if (tok == "32" || tok == "64") {
             if (bits_specified) {
->>>>>>> dab8ae4e
                 return false;
             }
             bits_specified = true;
@@ -431,36 +360,6 @@
 }
 
 std::string Target::to_string() const {
-<<<<<<< HEAD
-    const char* const arch_names[] = {
-        "arch_unknown", "x86", "arm", "pnacl", "mips"
-    };
-    const char* const os_names[] = {
-        "os_unknown", "linux", "windows", "osx", "android", "ios", "nacl"
-    };
-    // The contents of this array must match Target::Features.
-    const char* const feature_names[] = {
-        "jit", "debug", "no_asserts", "no_bounds_query",
-        "sse41", "avx", "avx2", "fma", "fma4", "f16c",
-        "armv7s", "no_neon",
-        "cuda", "cuda_capability_30", "cuda_capability_32", "cuda_capability_35", "cuda_capability_50",
-        "opencl", "cl_embedded", "cl_fp64", "cl_int64",
-        "opengl", "openglcompute", "renderscript",
-        "user_context",
-        "register_metadata",
-        "matlab",
-        "profile",
-        "no_runtime",
-        "metal"
-    };
-    internal_assert(sizeof(feature_names) / sizeof(feature_names[0]) == FeatureEnd);
-    string result = string(arch_names[arch])
-        + "-" + std::to_string(bits)
-        + "-" + string(os_names[os]);
-    for (size_t i = 0; i < FeatureEnd; ++i) {
-        if (has_feature(static_cast<Feature>(i))) {
-            result += "-" + string(feature_names[i]);
-=======
     string result;
     for (auto const &arch_entry : arch_name_map) {
         if (arch_entry.second == arch) {
@@ -478,13 +377,12 @@
     for (auto const &feature_entry : feature_name_map) {
         if (has_feature(feature_entry.second)) {
             result += "-" + feature_entry.first;
->>>>>>> dab8ae4e
         }
     }
     return result;
 }
 
-namespace Internal{ 
+namespace Internal{
 
 EXPORT void target_test() {
     Target t;
