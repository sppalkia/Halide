#include "CodeGen_X86.h"
#include "IROperator.h"
#include <iostream>
#include "buffer_t.h"
#include "IRMutator.h"
#include "IRMatch.h"
#include "Simplify.h"
#include "Debug.h"
#include "Util.h"
#include "Var.h"
#include "Param.h"
#include "integer_division_table.h"
#include "LLVM_Headers.h"

extern "C" unsigned char halide_internal_initmod_x86[];
extern "C" int halide_internal_initmod_x86_length;
extern "C" unsigned char halide_internal_initmod_x86_32[];
extern "C" int halide_internal_initmod_x86_32_length;
extern "C" unsigned char halide_internal_initmod_x86_avx[];
extern "C" int halide_internal_initmod_x86_avx_length;

#if WITH_NATIVE_CLIENT
extern "C" unsigned char halide_internal_initmod_x86_nacl[];
extern "C" int halide_internal_initmod_x86_nacl_length;
extern "C" unsigned char halide_internal_initmod_x86_32_nacl[];
extern "C" int halide_internal_initmod_x86_32_nacl_length;
#else
static void * halide_internal_initmod_x86_nacl = 0;
static int halide_internal_initmod_x86_nacl_length = 0;
static void * halide_internal_initmod_x86_32_nacl = 0;
static int halide_internal_initmod_x86_32_nacl_length = 0;
#endif

namespace Halide { 
namespace Internal {

using std::vector;
using std::string;

using namespace llvm;

CodeGen_X86::CodeGen_X86(uint32_t options) : CodeGen_Posix(), 
                                             use_64_bit(options & X86_64Bit), 
                                             use_sse_41(options & X86_SSE41), 
                                             use_avx   (options & X86_AVX),
                                             use_nacl  (options & X86_NaCl) {
    assert(llvm_X86_enabled && "llvm build not configured with X86 target enabled.");
    #if !(WITH_NATIVE_CLIENT)
    assert(!use_nacl && "llvm build not configured with native client enabled.");
    #endif
}

void CodeGen_X86::compile(Stmt stmt, string name, const vector<Argument> &args) {

    init_module();

    StringRef sb;

    if (use_avx) {
        assert(halide_internal_initmod_x86_avx_length && "initial module for x86_avx is empty");
        sb = StringRef((char *)halide_internal_initmod_x86_avx, halide_internal_initmod_x86_avx_length);
    } else if (!use_64_bit) {
        if (use_nacl) {
            assert(halide_internal_initmod_x86_32_nacl_length && "initial module for x86_32_nacl is empty");
            sb = StringRef((char *)halide_internal_initmod_x86_32_nacl, halide_internal_initmod_x86_32_nacl_length);
        } else {
            assert(halide_internal_initmod_x86_32_length && "initial module for x86_32 is empty");
            sb = StringRef((char *)halide_internal_initmod_x86_32, halide_internal_initmod_x86_32_length);
        }
    } else {
        if (use_nacl) {
            assert(halide_internal_initmod_x86_nacl_length && "initial module for x86_nacl is empty");
            sb = StringRef((char *)halide_internal_initmod_x86_nacl, halide_internal_initmod_x86_nacl_length);
        } else {
            assert(halide_internal_initmod_x86_length && "initial module for x86 is empty");
            sb = StringRef((char *)halide_internal_initmod_x86, halide_internal_initmod_x86_length);
        }
    }
    MemoryBuffer *bitcode_buffer = MemoryBuffer::getMemBuffer(sb);

    // Parse it    
    std::string errstr;
    module = ParseBitcodeFile(bitcode_buffer, *context, &errstr);
    if (!module) {
        std::cerr << "Error parsing initial module: " << errstr << "\n";
    }
    assert(module && "llvm encountered an error in parsing a bitcode file.");

    // Fix the target triple
    // Let's see if this works to get native client support.

    #if WITH_NATIVE_CLIENT
    if (use_nacl) {
        llvm::Triple triple(module->getTargetTriple());
        triple.setOS(llvm::Triple::NaCl);
        module->setTargetTriple(triple.str());
    }
    #endif

    debug(1) << "Target triple of initial module: " << module->getTargetTriple() << "\n";

    // For now we'll just leave it as whatever the module was
    // compiled as. This assumes that we're not cross-compiling
    // between different x86 operating systems
    // module->setTargetTriple( ... );
        
    // Pass to the generic codegen
    CodeGen::compile(stmt, name, args);
    delete bitcode_buffer;
}

Expr _i64(Expr e) {
    return cast(Int(64, e.type().width), e);
}

Expr _u64(Expr e) {
    return cast(UInt(64, e.type().width), e);
}
Expr _i32(Expr e) {
    return cast(Int(32, e.type().width), e);
}

Expr _u32(Expr e) {
    return cast(UInt(32, e.type().width), e);
}

Expr _i16(Expr e) {
    return cast(Int(16, e.type().width), e);
}

Expr _u16(Expr e) {
    return cast(UInt(16, e.type().width), e);
}
 
Expr _i8(Expr e) {
    return cast(Int(8, e.type().width), e);
}

Expr _u8(Expr e) {
    return cast(UInt(8, e.type().width), e);
}

Expr _f32(Expr e) {
    return cast(Float(32, e.type().width), e);
}

Expr _f64(Expr e) {
    return cast(Float(64, e.type().width), e);
}

Value *CodeGen_X86::call_intrin(Type result_type, const string &name, vector<Expr> args) {
    vector<Value *> arg_values(args.size());
    for (size_t i = 0; i < args.size(); i++) {
        arg_values[i] = codegen(args[i]);
    }

    return call_intrin(llvm_type_of(result_type), name, arg_values);
}

Value *CodeGen_X86::call_intrin(llvm::Type *result_type, const string &name, vector<Value *> arg_values) {
    vector<llvm::Type *> arg_types(arg_values.size());
    for (size_t i = 0; i < arg_values.size(); i++) {
        arg_types[i] = arg_values[i]->getType();
    }

    llvm::Function *fn = module->getFunction("llvm.x86." + name);

    if (!fn) {
        FunctionType *func_t = FunctionType::get(result_type, arg_types, false);    
        fn = llvm::Function::Create(func_t, llvm::Function::ExternalLinkage, "llvm.x86." + name, module);
        fn->setCallingConv(CallingConv::C);
    }

    return builder->CreateCall(fn, arg_values);
}
 
void CodeGen_X86::visit(const Cast *op) {

    vector<Expr> matches;
 
    struct Pattern {
        bool needs_sse_41;
        bool extern_call;
        Type type;
        string intrin;
        Expr pattern;
    };

    Pattern patterns[] = {
        {false, false, Int(8, 16), "sse2.padds.b", 
         _i8(clamp(_i16(wild_i8x16) + _i16(wild_i8x16), -128, 127))},
        {false, false, Int(8, 16), "sse2.psubs.b", 
         _i8(clamp(_i16(wild_i8x16) - _i16(wild_i8x16), -128, 127))},
        {false, false, UInt(8, 16), "sse2.paddus.b", 
         _u8(min(_u16(wild_u8x16) + _u16(wild_u8x16), 255))},
        {false, false, UInt(8, 16), "sse2.psubus.b", 
         _u8(max(_i16(wild_u8x16) - _i16(wild_u8x16), 0))},
        {false, false, Int(16, 8), "sse2.padds.w", 
         _i16(clamp(_i32(wild_i16x8) + _i32(wild_i16x8), -32768, 32767))},
        {false, false, Int(16, 8), "sse2.psubs.w", 
         _i16(clamp(_i32(wild_i16x8) - _i32(wild_i16x8), -32768, 32767))},
        {false, false, UInt(16, 8), "sse2.paddus.w", 
         _u16(min(_u32(wild_u16x8) + _u32(wild_u16x8), 65535))},
        {false, false, UInt(16, 8), "sse2.psubus.w", 
         _u16(max(_i32(wild_u16x8) - _i32(wild_u16x8), 0))},
        {false, false, Int(16, 8), "sse2.pmulh.w", 
         _i16((_i32(wild_i16x8) * _i32(wild_i16x8)) / 65536)},
        {false, false, UInt(16, 8), "sse2.pmulhu.w", 
         _u16((_u32(wild_u16x8) * _u32(wild_u16x8)) / 65536)},
        {false, false, UInt(8, 16), "sse2.pavg.b",
         _u8(((_u16(wild_u8x16) + _u16(wild_u8x16)) + 1) / 2)},
        {false, false, UInt(16, 8), "sse2.pavg.w",
         _u16(((_u32(wild_u16x8) + _u32(wild_u16x8)) + 1) / 2)},
        {false, true, Int(16, 8), "packssdw", 
         _i16(clamp(wild_i32x8, -32768, 32767))},
        {false, true, Int(8, 16), "packsswb", 
         _i8(clamp(wild_i16x16, -128, 127))},
        {false, true, UInt(8, 16), "packuswb", 
         _u8(clamp(wild_i16x16, 0, 255))},
        {true, true, UInt(16, 8), "packusdw",
         _u16(clamp(wild_i32x8, 0, 65535))}
    };
        
    for (size_t i = 0; i < sizeof(patterns)/sizeof(patterns[0]); i++) {
        const Pattern &pattern = patterns[i];
        if (!use_sse_41 && pattern.needs_sse_41) continue;
        if (expr_match(pattern.pattern, op, matches)) {
            if (pattern.extern_call) {
                value = codegen(Call::make(pattern.type, pattern.intrin, matches, Call::Extern));
            } else {
                value = call_intrin(pattern.type, pattern.intrin, matches);
            }
            return;
        }
    }
        
    CodeGen::visit(op);

    /*
    check_sse("paddsb", 16, i8(clamp(i16(i8_1) + i16(i8_2), min_i8, 127)));
    check_sse("psubsb", 16, i8(clamp(i16(i8_1) - i16(i8_2), min_i8, 127)));
    check_sse("paddusb", 16, u8(min(u16(u8_1) + u16(u8_2), max_u8)));
    check_sse("psubusb", 16, u8(min(u16(u8_1) - u16(u8_2), max_u8)));
    check_sse("paddsw", 8, i16(clamp(i32(i16_1) + i32(i16_2), -32768, 32767)));
    check_sse("psubsw", 8, i16(clamp(i32(i16_1) - i32(i16_2), -32768, 32767)));
    check_sse("paddusw", 8, u16(min(u32(u16_1) + u32(u16_2), max_u16)));
    check_sse("psubusw", 8, u16(min(u32(u16_1) - u32(u16_2), max_u16)));
    check_sse("pmulhw", 8, i16((i32(i16_1) * i32(i16_2)) / (256*256)));
    check_sse("pmulhw", 8, i16_1 / 15);

    // SSE 1
    check_sse("rcpps", 4, 1.0f / f32_2);
    check_sse("rsqrtps", 4, 1.0f / sqrt(f32_2));
    check_sse("pavgb", 16, u8((u16(u8_1) + u16(u8_2) + 1)/2));
    check_sse("pavgw", 8, u16((u32(u16_1) + u32(u16_2) + 1)/2));

    check_sse("pmulhuw", 8, u16((u32(u16_1) * u32(u16_2))/(256*256)));
    check_sse("pmulhuw", 8, u16_1 / 15);

    check_sse("shufps", 4, in_f32(2*x));

    // SSE 2
    check_sse("packssdw", 8, i16(clamp(i32_1, -32768, 32767)));
    check_sse("packsswb", 16, i8(clamp(i16_1, min_i8, 127)));
    check_sse("packuswb", 16, u8(clamp(i16_1, 0, max_u8)));

    check_sse("packusdw", 8, u16(clamp(i32_1, 0, max_u16)));
    */
}

void CodeGen_X86::visit(const Div *op) {    

    assert(!is_zero(op->b) && "Division by constant zero");

    // Detect if it's a small int division
    const Broadcast *broadcast = op->b.as<Broadcast>();
    const Cast *cast_b = broadcast ? broadcast->value.as<Cast>() : NULL;    
    const IntImm *int_imm = cast_b ? cast_b->value.as<IntImm>() : NULL;
    if (broadcast && !int_imm) int_imm = broadcast->value.as<IntImm>();
    if (!int_imm) int_imm = op->b.as<IntImm>();
    int const_divisor = int_imm ? int_imm->value : 0;
    int shift_amount;
    bool power_of_two = is_const_power_of_two(op->b, &shift_amount);

    vector<Expr> matches;    
    if (op->type == Float(32, 4) && is_one(op->a)) {
        // Reciprocal and reciprocal square root
        if (expr_match(Call::make(Float(32, 4), "sqrt_f32", vec(wild_f32x4), Call::Extern), op->b, matches)) {            
            value = call_intrin(Float(32, 4), "sse.rsqrt.ps", matches);
        } else {
            value = call_intrin(Float(32, 4), "sse.rcp.ps", vec(op->b));
        }
    } else if (use_avx && op->type == Float(32, 8) && is_one(op->a)) {
        // Reciprocal and reciprocal square root
        if (expr_match(Call::make(Float(32, 8), "sqrt_f32", vec(wild_f32x8), Call::Extern), op->b, matches)) {            
            value = call_intrin(Float(32, 8), "avx.rsqrt.ps.256", matches);
        } else {
            value = call_intrin(Float(32, 8), "avx.rcp.ps.256", vec(op->b));
        }
    } else if (power_of_two && op->type.is_int()) {
        Value *numerator = codegen(op->a);
        Constant *shift = ConstantInt::get(llvm_type_of(op->type), shift_amount);
        value = builder->CreateAShr(numerator, shift);
    } else if (power_of_two && op->type.is_uint()) {
        Value *numerator = codegen(op->a);
        Constant *shift = ConstantInt::get(llvm_type_of(op->type), shift_amount);
        value = builder->CreateLShr(numerator, shift);
    } else if (op->type.is_int() && 
               (op->type.bits == 8 || op->type.bits == 16 || op->type.bits == 32) && 
               const_divisor > 1 && 
               ((op->type.bits > 8 && const_divisor < 256) || const_divisor < 128)) {

        int64_t multiplier, shift;
        if (op->type.bits == 32) {
            multiplier = IntegerDivision::table_s32[const_divisor-2][1];
            shift      = IntegerDivision::table_s32[const_divisor-2][2];
        } else if (op->type.bits == 16) {
            multiplier = IntegerDivision::table_s16[const_divisor-2][1];
            shift      = IntegerDivision::table_s16[const_divisor-2][2];
        } else {
            // 8 bit
            multiplier = IntegerDivision::table_s8[const_divisor-2][1];
            shift      = IntegerDivision::table_s8[const_divisor-2][2];    
        }

        Value *val = codegen(op->a);
        
        // Make an all-ones mask if the numerator is negative
        Value *sign = builder->CreateAShr(val, codegen(make_const(op->type, op->type.bits-1)));            
        // Flip the numerator bits if the mask is high. 
        Value *flipped = builder->CreateXor(sign, val);

        llvm::Type *narrower = llvm_type_of(op->type);
        llvm::Type *wider = llvm_type_of(Int(op->type.bits*2, op->type.width));

        // Grab the multiplier. 
        Value *mult = ConstantInt::get(narrower, multiplier);

        // Widening multiply, keep high half, shift
        if (op->type == Int(16, 8)) {
            val = call_intrin(narrower, "sse2.pmulhu.w", vec(flipped, mult));
            if (shift) {
                Constant *shift_amount = ConstantInt::get(narrower, shift);
                val = builder->CreateLShr(val, shift_amount);
            }
        } else {
            // flipped's high bit is zero, so it's ok to zero-extend it
            Value *flipped_wide = builder->CreateIntCast(flipped, wider, false);
            Value *mult_wide = builder->CreateIntCast(mult, wider, false);
            Value *wide_val = builder->CreateMul(flipped_wide, mult_wide);
            // Do the shift (add 8 or 16 or 32 to narrow back down)
            Constant *shift_amount = ConstantInt::get(wider, (shift + op->type.bits));
            val = builder->CreateLShr(wide_val, shift_amount);
            val = builder->CreateIntCast(val, narrower, true);
        }
        
        // Maybe flip the bits again
        value = builder->CreateXor(val, sign);
    
    } else if (op->type.is_uint() && 
               (op->type.bits == 8 || op->type.bits == 16 || op->type.bits == 32) && 
               const_divisor > 1 && const_divisor < 256) {

        int64_t method, multiplier, shift;
        if (op->type.bits == 32) {
            method     = IntegerDivision::table_u32[const_divisor-2][0];
            multiplier = IntegerDivision::table_u32[const_divisor-2][1];
            shift      = IntegerDivision::table_u32[const_divisor-2][2];
        } else if (op->type.bits == 16) {        
            method     = IntegerDivision::table_u16[const_divisor-2][0];
            multiplier = IntegerDivision::table_u16[const_divisor-2][1];
            shift      = IntegerDivision::table_u16[const_divisor-2][2];
        } else {
            method     = IntegerDivision::table_u8[const_divisor-2][0];
            multiplier = IntegerDivision::table_u8[const_divisor-2][1];
            shift      = IntegerDivision::table_u8[const_divisor-2][2];
        }

        Value *num = codegen(op->a);

        // Widen, multiply, narrow
        llvm::Type *narrower = llvm_type_of(op->type);
        llvm::Type *wider = llvm_type_of(UInt(op->type.bits*2, op->type.width));

        Value *mult = ConstantInt::get (narrower, multiplier);
        Value *val = num;

        if (op->type == UInt(16, 8)) {
            val = call_intrin(narrower, "sse2.pmulhu.w", vec(val, mult));
            if (shift && method != 2) {
                Constant *shift_amount = ConstantInt::get(narrower, shift);
                val = builder->CreateLShr(val, shift_amount);
            }
        } else {
            
            // Widen
            mult = builder->CreateIntCast(mult, wider, false);
            val = builder->CreateIntCast(val, wider, false);

            // Multiply
            val = builder->CreateMul(val, mult);

            // Keep high half
            int shift_bits = op->type.bits;
            // For methods 0 and 1, we can do the final shift here too
            if (method != 2) {
                shift_bits += shift;
            }
            Constant *shift_amount = ConstantInt::get(wider, shift_bits);
            val = builder->CreateLShr(val, shift_amount);
            val = builder->CreateIntCast(val, narrower, false);
        }

        // Average with original numerator. Can't use sse rounding ops
        // because they round up.
        if (method == 2) {
            // num > val, so the following works without widening:
            // val += (num - val)/2
            Value *diff = builder->CreateSub(num, val);
            diff = builder->CreateLShr(diff, ConstantInt::get(diff->getType(), 1));
            val = builder->CreateAdd(val, diff);
        
            // Do the final shift
            if (shift) {
                val = builder->CreateLShr(val, ConstantInt::get(narrower, shift));
            }
        }

        value = val;

    } else {    
        CodeGen::visit(op);
    }
}

void CodeGen_X86::visit(const Min *op) {
    if (op->type == UInt(8, 16)) {
        value = call_intrin(UInt(8, 16), "sse2.pminu.b", vec(op->a, op->b));
    } else if (use_sse_41 && op->type == Int(8, 16)) {
        value = call_intrin(Int(8, 16), "sse41.pminsb", vec(op->a, op->b));
    } else if (op->type == Int(16, 8)) {
        value = call_intrin(Int(16, 8), "sse2.pmins.w", vec(op->a, op->b));
    } else if (use_sse_41 && op->type == UInt(16, 8)) {
        value = call_intrin(UInt(16, 8), "sse41.pminuw", vec(op->a, op->b));
    } else if (use_sse_41 && op->type == Int(32, 4)) {
        value = call_intrin(Int(32, 4), "sse41.pminsd", vec(op->a, op->b));
    } else if (use_sse_41 && op->type == UInt(32, 4)) {
        value = call_intrin(UInt(32, 4), "sse41.pminud", vec(op->a, op->b));               
    } else {
        CodeGen::visit(op);
    }
}

void CodeGen_X86::visit(const Max *op) {
    if (op->type == UInt(8, 16)) {
        value = call_intrin(UInt(8, 16), "sse2.pmaxu.b", vec(op->a, op->b));
    } else if (use_sse_41 && op->type == Int(8, 16)) {
        value = call_intrin(Int(8, 16), "sse41.pmaxsb", vec(op->a, op->b));
    } else if (op->type == Int(16, 8)) {
        value = call_intrin(Int(16, 8), "sse2.pmaxs.w", vec(op->a, op->b));
    } else if (use_sse_41 && op->type == UInt(16, 8)) {
        value = call_intrin(UInt(16, 8), "sse41.pmaxuw", vec(op->a, op->b));
    } else if (use_sse_41 && op->type == Int(32, 4)) {
        value = call_intrin(Int(32, 4), "sse41.pmaxsd", vec(op->a, op->b));
    } else if (use_sse_41 && op->type == UInt(32, 4)) {
        value = call_intrin(UInt(32, 4), "sse41.pmaxud", vec(op->a, op->b));               
    } else {
        CodeGen::visit(op);
    }    
}

/** Walks a load index, looking for a ramp surrounded by mins and maxes.
 * Returns an expression either checking that largest value the ramp takes
 * on is less than the max bound (if extract_bound_from_min is set to false)
 * or that the smallest value the ramp takes on is greater than the min bound
 * (if extract_bound_from_min is set to true).
 *
 * If both these conditions are satisfied, the entire ramp index fits within
 * the clamp bounds and we can do a dense load.
 */
class ExtractDenseLoadCondition : public IRMutator {
public:
    // save condition expression here - default to true in case this doesn't get
    // overwritten (due to the index being only a min or max rather than a clamp,
    // and thus only requiring a single bounds check)
    Expr condition;
    ExtractDenseLoadCondition(bool extract_bound_from_min) : condition(true),
                                                             extract_bound_from_min(extract_bound_from_min),
                                                             found_ramp(false),
                                                             inside_min(false),
                                                             inside_max(false) {}
private:
    bool extract_bound_from_min, found_ramp, inside_min, inside_max;

    using IRMutator::visit;

    void visit(const Min *op) {
        if (inside_min || found_ramp) {
            // skip if we've alread found a ramp or for some reason there are nested mins
            // (be conservative for now)
            expr = op;
        } else {
            inside_min = true;
            // check left and right expressions for ramps
            Expr a = mutate(op->a);
            bool found_ramp_a = found_ramp;
            found_ramp = false;
            Expr b = mutate(op->b);
            bool found_ramp_b = found_ramp;
            found_ramp = found_ramp_a || found_ramp_b;
            if (found_ramp) {
                if (!extract_bound_from_min) {
                    // if we've found a ramp in a or b, but aren't supposed to extract
                    // the bound from it, we just pass it through - there might be a
                    // max expression higher in the tree that will use this
                    expr = found_ramp_a ? a : b; 
                } else {
                    // if we are supposed to extract the condition, we save a LE expression
                    // comparing the extreme value of the ramp with the bound
                    // (min condition is satisfied if largest value in ramp is less than
                    // the bound)
                    Expr extreme_value_of_ramp, bound;
                    extreme_value_of_ramp = found_ramp_a ? a : b;
                    bound = found_ramp_a ? b : a;
                    condition = LE::make(extreme_value_of_ramp, bound);
                }
            }
            expr = Min::make(a, b);
            inside_min = false;
        }
    }

    void visit(const Max *op) {
        if (inside_max || found_ramp) {
            // skip if we've alread found a ramp or are too deep in maxes
            expr = op;
        } else {
            inside_max = true;
            // check left and right expressions for ramps
            Expr a = mutate(op->a);
            bool found_ramp_a = found_ramp;
            found_ramp = false;
            Expr b = mutate(op->b);
            bool found_ramp_b = found_ramp;
            found_ramp = found_ramp_a || found_ramp_b;
            if (found_ramp) {
                if (extract_bound_from_min) {
                    // if we've found a ramp in a or b, but aren't supposed to extract
                    // the bound from it, we just pass it through - there might be a
                    // min expression higher in the tree that will use this
                    expr = found_ramp_a ? a : b; 
                } else {
                    // if we are supposed to extract the bound, we save a GE expression
                    // comparing the extreme value of the ramp with the bound
                    // (max condition is satisfied if smallest value in ramp is greater
                    // than the bound)
                    Expr extreme_value_of_ramp, bound;
                    extreme_value_of_ramp = found_ramp_a ? a : b;
                    bound = found_ramp_a ? b : a;
                    condition = GE::make(extreme_value_of_ramp, bound);
                }
            }
            expr = Max::make(a, b);
            inside_max = false;
        }
    }
        
    void visit(const Broadcast *op) {
        // replace vector expressions with single value for comparison
        expr = mutate(op->value);
    }
    
    void visit(const Ramp *op) {
        if (inside_min || inside_max) {
            // replace ramp with extremum value, either highest or lowest
            // depending on which bound we are checking
            found_ramp = true;
            int stride = op->stride.as<IntImm>()->value;
            // if stride is positive and extracting bound that satisfies min
            // use base + width (or if stride is negative and extracting bound
            // that satisfies max condition)
            if ((stride > 0 && extract_bound_from_min) || 
                (stride < 0 && !extract_bound_from_min)) {
                expr = op->base + ((op->width - 1)*op->stride);
            } else {
                expr = op->base;
            }
        } else {
            // we only expect there to be one ramp in a load index
            assert(false && "should only have ramp inside min or max");
            expr = op;
        }
    }
};
    
Expr extract_dense_load_condition(bool extract_bound_from_min, const Load *op) {
    ExtractDenseLoadCondition e(extract_bound_from_min);
    e.mutate(op->index);
    // condition for dense load gets written into e.condition; the expression
    // returned by mutate is just the extremum value of the index and is not used
    return e.condition;
}
    
/** Walks a load index, looking for expressions that match the pattern
 * Min/Max(broadcast, expression containing ramp). Replaces a found min/max
 * with the expression containing the ramp. The resulting expression is
 * equivalent to the original expression when all of the bounds conditions
 * enforced by the mins and maxes are satisfied.
 *
 * To make things simple for now, only look for a single ramp inside at most
 * one min and one max expression.
 */
class ExtractDenseLoadIndex : public IRMutator {
public:
    ExtractDenseLoadIndex() : found_ramp(false),
                        inside_min(false),
                        inside_max(false) {}
private:
    bool found_ramp, inside_min, inside_max;

    using IRMutator::visit;

    void visit(const Min *op) {
        if (inside_min || found_ramp) {
            // skip if we've alread found a ramp or are too deep in mins
            expr = op;
        } else {
            inside_min = true;
            Expr maybe_ramp;
            if (op->a.as<Broadcast>()) {
                maybe_ramp = mutate(op->b);
            } else if (op->b.as<Broadcast>()) {
                maybe_ramp = mutate(op->a);
            }
            if (found_ramp) {
                // maybe_ramp will have been initialized now so we
                // pass through the side of the min containing the ramp
                expr = maybe_ramp;
            } else {
                // otherwise we just leave things as are, because the
                // index expression often contains other mins or maxes
                expr = op;
            }
            inside_min = false;
        }
    }
    
    void visit(const Max *op) {
        if (inside_max || found_ramp) {
            // skip if we've alread found a ramp or are too deep in maxes
            expr = op;
        } else {
            inside_max = true;
            Expr maybe_ramp;
            if (op->a.as<Broadcast>()) {
                maybe_ramp = mutate(op->b);
            } else if (op->b.as<Broadcast>()) {
                maybe_ramp = mutate(op->a);
            }
            if (found_ramp) {
                // maybe_ramp will have been initialized now so we
                // pass through the side of the min containing the ramp
                expr = maybe_ramp;
            } else {
                // otherwise we just leave things as are, because the
                // index expression often contains other mins or maxes
                expr = op;
            }
            inside_max = false;
        }
    }
    
    void visit(const Ramp *op) {
        // here all we want to do is note that we found a ramp
        if (inside_min || inside_max) {
            found_ramp = true;
        }
        expr = op;
    }
};
    
Expr extract_dense_load_index(const Load *op) {
    ExtractDenseLoadIndex e;
    return e.mutate(op->index);
}

void CodeGen_X86::visit(const Load *op) {
    // for testing
    // char *enabled = getenv("HL_ENABLE_CLAMPED_VECTOR_LOAD");
    bool is_enabled = true; //enabled == NULL ? 0 : atoi(enabled);

    Expr new_index = extract_dense_load_index(op);
    new_index = simplify(new_index);

    if (is_enabled && !op->index.as<Ramp>() && new_index.as<Ramp>()) {
        // only do clamped vector load if we didn't already have a ramp index
        Expr check_min = extract_dense_load_condition(true, op);
        check_min = simplify(check_min);

        Expr check_max = extract_dense_load_condition(false, op);
        check_max = simplify(check_max);
        
        Expr condition = And::make(check_min, check_max);
        condition = simplify(condition);

<<<<<<< HEAD
        const Load *simplified_load = Load::make(op->type, op->name, new_index,
                                                 op->image, op->param).as<Load>();
=======
        Expr simplified_load = Load::make(op->type, op->name, new_index,
                                          op->image, op->param);
>>>>>>> 2250f23e
        
        // Make condition
        Value *condition_val = codegen(condition);
        
        // Create the block for the bounded case
        BasicBlock *bounded_bb = BasicBlock::Create(*context, op->name + "_bounded_load",
                                                    function);
        // Create the block for the unbounded case
        BasicBlock *unbounded_bb = BasicBlock::Create(*context, op->name + "_unbounded_load",
                                                      function);
        // Create the block that comes after
        BasicBlock *after_bb = BasicBlock::Create(*context, op->name + "_after_load",
                                                  function);
        
        // Check the bounds, branch accordingly
        builder->CreateCondBr(condition_val, bounded_bb, unbounded_bb);
        
        // For bounded case, use ramp
        builder->SetInsertPoint(bounded_bb);
        value = NULL;
<<<<<<< HEAD
        CodeGen::visit(simplified_load);
=======
        CodeGen::visit(simplified_load.as<Load>());
>>>>>>> 2250f23e
        Value *bounded = value;
        builder->CreateBr(after_bb);
        
        // for unbounded case, revert to default
        builder->SetInsertPoint(unbounded_bb);
        value = NULL;
        CodeGen::visit(op);
        Value *unbounded = value;
        builder->CreateBr(after_bb);
        
        // Make a phi node
        builder->SetInsertPoint(after_bb);
        PHINode *phi = builder->CreatePHI(unbounded->getType(),2);
        phi->addIncoming(bounded, bounded_bb);
        phi->addIncoming(unbounded, unbounded_bb);
        value = phi;
    } else {
        // fall back to default behaviour
        CodeGen::visit(op);
    }
}

static bool extern_function_1_was_called = false;
extern "C" int extern_function_1(float x) {
    extern_function_1_was_called = true;
    return x < 0.4 ? 3 : 1;
}

void CodeGen_X86::test() {
    // corner cases to test:
    // signed mod by power of two, non-power of two
    // loads of mismatched types (e.g. load a float from something allocated as an array of ints)
    // Calls to vectorized externs, and externs for which no vectorized version exists

    Argument buffer_arg("buf", true, Int(0));
    Argument float_arg("alpha", false, Float(32));
    Argument int_arg("beta", false, Int(32));
    vector<Argument> args(3);
    args[0] = buffer_arg;
    args[1] = float_arg;
    args[2] = int_arg;        
    Var x("x"), i("i");
    Param<float> alpha("alpha");
    Param<int> beta("beta");

    // We'll clear out the initial buffer except for the first and
    // last two elements using dense unaligned vectors
    Stmt init = For::make("i", 0, 3, For::Serial, 
                          Store::make("buf", 
                                      Ramp::make(i*4+2, 1, 4),
                                      Ramp::make(i*4+2, 1, 4)));
    
    // Now set the first two elements using scalars, and last four elements using a dense aligned vector
    init = Block::make(init, Store::make("buf", 0, 0));
    init = Block::make(init, Store::make("buf", 1, 1));
    init = Block::make(init, Store::make("buf", Ramp::make(12, 1, 4), Ramp::make(12, 1, 4)));
    
    // Then multiply the even terms by 17 using sparse vectors
    init = Block::make(init, 
                       For::make("i", 0, 2, For::Serial, 
                                 Store::make("buf", 
                                             Mul::make(Broadcast::make(17, 4), 
                                                       Load::make(Int(32, 4), "buf", 
                                                                  Ramp::make(i*8, 2, 4), Buffer(), Parameter())),
                                             Ramp::make(i*8, 2, 4))));

    // Then print some stuff (disabled to prevent debugging spew)
    // vector<Expr> print_args = vec<Expr>(3, 4.5f, Cast::make(Int(8), 2), Ramp::make(alpha, 3.2f, 4));
    // init = Block::make(init, PrintStmt::make("Test print: ", print_args));

    // Then run a parallel for loop that clobbers three elements of buf
    Expr e = Select::make(alpha > 4.0f, 3, 2);
    e += (Call::make(Int(32), "extern_function_1", vec<Expr>(alpha), Call::Extern));
    Stmt loop = Store::make("buf", e, x + i);
    loop = LetStmt::make("x", beta+1, loop);
    // Do some local allocations within the loop
    loop = Allocate::make("tmp_stack", Int(32), 127, loop);
    loop = Allocate::make("tmp_heap", Int(32), 43 * beta, loop);
    loop = For::make("i", -1, 3, For::Parallel, loop);        

    Stmt s = Block::make(init, loop);

    CodeGen_X86 cg;
    cg.compile(s, "test1", args);

    //cg.compile_to_bitcode("test1.bc");
    //cg.compile_to_native("test1.o", false);
    //cg.compile_to_native("test1.s", true);

    #ifdef _WIN32
    {
        char buf[32];
        size_t read;
        getenv_s(&read, buf, "HL_NUMTHREADS");
        if (read == 0) putenv("HL_NUMTHREADS=4");
    }    
    #else
    if (!getenv("HL_NUMTHREADS")) {
        setenv("HL_NUMTHREADS", "4", 1);
    }
    #endif

    JITCompiledModule m = cg.compile_to_function_pointers();
    typedef void (*fn_type)(::buffer_t *, float, int);
    fn_type fn = (fn_type)m.function;

    int scratch_buf[64];
    int *scratch = &scratch_buf[0];
    while (((size_t)scratch) & 0x1f) scratch++;
    ::buffer_t buf;
    memset(&buf, 0, sizeof(buf));
    buf.host = (uint8_t *)scratch;

    fn(&buf, -32, 0);
    assert(scratch[0] == 5);
    assert(scratch[1] == 5);
    assert(scratch[2] == 5);
    assert(scratch[3] == 3);
    assert(scratch[4] == 4*17);
    assert(scratch[5] == 5);
    assert(scratch[6] == 6*17);

    fn(&buf, 37.32f, 2);
    assert(scratch[0] == 0);
    assert(scratch[1] == 1);
    assert(scratch[2] == 4);
    assert(scratch[3] == 4);
    assert(scratch[4] == 4);
    assert(scratch[5] == 5);
    assert(scratch[6] == 6*17);

    fn(&buf, 4.0f, 1);
    assert(scratch[0] == 0);
    assert(scratch[1] == 3);
    assert(scratch[2] == 3);
    assert(scratch[3] == 3);
    assert(scratch[4] == 4*17);
    assert(scratch[5] == 5);
    assert(scratch[6] == 6*17);
    assert(extern_function_1_was_called);

    // Check the wrapped version does the same thing
    extern_function_1_was_called = false;
    for (int i = 0; i < 16; i++) scratch[i] = 0;

    float float_arg_val = 4.0f;
    int int_arg_val = 1;
    const void *arg_array[] = {&buf, &float_arg_val, &int_arg_val};
    m.wrapped_function(arg_array);
    assert(scratch[0] == 0);
    assert(scratch[1] == 3);
    assert(scratch[2] == 3);
    assert(scratch[3] == 3);
    assert(scratch[4] == 4*17);
    assert(scratch[5] == 5);
    assert(scratch[6] == 6*17);
    assert(extern_function_1_was_called);

    std::cout << "CodeGen_X86 test passed" << std::endl;
}

string CodeGen_X86::mcpu() const {
    if (use_avx) return "corei7-avx";
    if (use_sse_41) return "corei7";
    return "core2";
}

string CodeGen_X86::mattrs() const {
    return "";
}

bool CodeGen_X86::use_soft_float_abi() const {
    return false;
}

}}<|MERGE_RESOLUTION|>--- conflicted
+++ resolved
@@ -703,13 +703,8 @@
         Expr condition = And::make(check_min, check_max);
         condition = simplify(condition);
 
-<<<<<<< HEAD
-        const Load *simplified_load = Load::make(op->type, op->name, new_index,
-                                                 op->image, op->param).as<Load>();
-=======
         Expr simplified_load = Load::make(op->type, op->name, new_index,
                                           op->image, op->param);
->>>>>>> 2250f23e
         
         // Make condition
         Value *condition_val = codegen(condition);
@@ -730,11 +725,7 @@
         // For bounded case, use ramp
         builder->SetInsertPoint(bounded_bb);
         value = NULL;
-<<<<<<< HEAD
-        CodeGen::visit(simplified_load);
-=======
         CodeGen::visit(simplified_load.as<Load>());
->>>>>>> 2250f23e
         Value *bounded = value;
         builder->CreateBr(after_bb);
         
