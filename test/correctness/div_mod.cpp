--- conflicted
+++ resolved
@@ -315,12 +315,6 @@
             T ri = r(i, j);
 
             if (qi*bi + ri != ai && (ecount++) < 10) {
-<<<<<<< HEAD
-              std::cout << "(a/b)*b + a%b != a; a, b = " << (int64_t)ai << ", " << (int64_t)bi << "; q, r = " << (int64_t)qi << ", " << (int64_t)ri << " at " << i << ", " << j << "\n";
-                success = false;
-            } else if (!(0 <= ri && (bi == t.imin() || ri < (T)std::abs((int64_t)bi))) && (ecount++) < 10) {
-                std::cout << "ri is not in the range [0, |b|); a, b = " << (int64_t)ai << ", " << (int64_t)bi << "; q, r = " << (int64_t)qi << ", " << (int64_t)ri << "\n";
-=======
                 std::cout << "(a/b)*b + a%b != a; a, b = " << (int64_t)ai
                           << ", " << (int64_t)bi
                           << "; q, r = " << (int64_t)qi
@@ -333,7 +327,6 @@
                           << ", " << (int64_t)bi
                           << "; q, r = " << (int64_t)qi
                           << ", " << (int64_t)ri << "\n";
->>>>>>> dab8ae4e
                 success = false;
             }
 
@@ -343,13 +336,6 @@
                 Expr qe = simplify(ae/be);
                 Expr re = simplify(ae%be);
 
-<<<<<<< HEAD
-                if (!Internal::equal(qe, cast<T>((int)qi)) && (ecount++) < 10) {
-                    std::cout << "Compiled a/b != simplified a/b: " << (int64_t)ai << "/" << (int64_t)bi << " = " << (int64_t)qi << " != " << qe << "\n";
-                    success = false;
-                } else if (!Internal::equal(re, cast<T>((int)ri)) && (ecount++) < 10) {
-                    std::cout << "Compiled a%b != simplified a%b: " << (int64_t)ai << "/" << (int64_t)bi << " = " << (int64_t)ri << " != " << re << "\n";
-=======
                 if (!Internal::equal(qe, Expr(qi)) && (ecount++) < 10) {
                     std::cout << "Compiled a/b != simplified a/b: " << (int64_t)ai
                               << "/" << (int64_t)bi
@@ -361,7 +347,6 @@
                               << "/" << (int64_t)bi
                               << " = " << (int64_t)ri
                               << " != " << re << "\n";
->>>>>>> dab8ae4e
                     success = false;
                 }
             }
