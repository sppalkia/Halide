--- conflicted
+++ resolved
@@ -99,18 +99,13 @@
 #endif
 #endif
 
-<<<<<<< HEAD
+    Image<uint8_t> output_c(output.width(), output.height(), output.channels());
 #ifdef PCYCLES
     RESET_PMU();
     start_time = READ_PCYCLES();
 #endif
     best = benchmark(timing_iterations, 1, [&]() {
-        FCam::demosaic(input, outref, color_temp, contrast, true, 25, gamma);
-=======
-    Image<uint8_t> output_c(output.width(), output.height(), output.channels());
-    best = benchmark(timing_iterations, 1, [&]() {
         FCam::demosaic(input, output_c, color_temp, contrast, true, 25, 1023, gamma);
->>>>>>> 3a8e9ecf
     });
 #ifdef PCYCLES
     total_cycles = READ_PCYCLES() - start_time;
@@ -119,32 +114,22 @@
             (float)total_cycles/outref.height()/outref.width()/timing_iterations);
 #else
     fprintf(stderr, "C++:\t%gus\n", best * 1e6);
-<<<<<<< HEAD
 #endif
+
     fprintf(stderr, "outref: fcam_c" IMGEXT "\n");
     save_image(outref, "fcam_c" IMGEXT);
     fprintf(stderr, "        %d %d\n", outref.width(), outref.height());
 
 #if not defined(__hexagon__)
-    Image<uint8_t> outarm(((input.width() - 32)/40)*40, ((input.height() - 48)/24)*24, 3);
+    Image<uint8_t> output_asm(output.width(), output.height(), output.channels());
     best = benchmark(timing_iterations, 1, [&]() {;
         FCam::demosaic_ARM(input, outarm, color_temp, contrast, true, 25, gamma);
     });
     fprintf(stderr, "ASM:\t%gus\n", best * 1e6);
     fprintf(stderr, "outarm: fcam_arm" IMGEXT "\n");
-    save_image(outarm, "fcam_arm" IMGEXT);
+    save_image(output_asm, "fcam_arm" IMGEXT);
     fprintf(stderr, "        %d %d\n", outarm.width(), outarm.height());
 #endif
-=======
-    save_image(output_c, "fcam_c.png");
-
-    Image<uint8_t> output_asm(output.width(), output.height(), output.channels());
-    best = benchmark(timing_iterations, 1, [&]() {
-        FCam::demosaic_ARM(input, output_asm, color_temp, contrast, true, 25, 1023, gamma);
-    });
-    fprintf(stderr, "ASM:\t%gus\n", best * 1e6);
-    save_image(output_asm, "fcam_arm.png");
->>>>>>> 3a8e9ecf
 
     // Timings on N900 as of SIGGRAPH 2012 camera ready are (best of 10)
     // Halide: 722ms, FCam: 741ms
